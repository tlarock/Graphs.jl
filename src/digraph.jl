--- conflicted
+++ resolved
@@ -81,21 +81,10 @@
 
 function rem_edge!(g::DiGraph, e::Edge)
     has_edge(g,e) || error("Edge $e is not in graph")
-<<<<<<< HEAD
     i = searchsorted(g.fadjlist[src(e)], dst(e))[1]
     deleteat!(g.fadjlist[src(e)], i)
     i = searchsorted(g.badjlist[dst(e)], src(e))[1]
     deleteat!(g.badjlist[dst(e)], i)
-=======
-    return unsafe_rem_edge!(g, e)
-end
-
-function unsafe_rem_edge!(g::DiGraph, e::Edge)
-    i = findfirst(g.fadjlist[src(e)], dst(e))
-    _swapnpop!(g.fadjlist[src(e)], i)
-    i = findfirst(g.badjlist[dst(e)], src(e))
-    _swapnpop!(g.badjlist[dst(e)], i)
->>>>>>> 97453a43
     return pop!(g.edges, e)
 end
 
